#!/usr/bin/env python

import sys
from setuptools import setup, find_packages


needs_pytest = {'pytest', 'test'}.intersection(sys.argv)
pytest_runner = ['pytest_runner'] if needs_pytest else []
needs_wheel = {'bdist_wheel'}.intersection(sys.argv)
wheel = ['wheel'] if needs_wheel else []

with open('README.rst', 'r') as f:
    long_description = f.read()

setup_params = dict(
    name="ufo_extractor",
    description="Tools for extracting data from font binaries into UFO objects.",
    long_description=long_description,
    author="Tal Leming",
    author_email="tal@typesupply.com",
    maintainer="Just van Rossum, Frederik Berlaen, Ben Kiel",
    maintainer_email="justvanrossum@gmail.com",
    url="https://github.com/robotools/extractor",
    license="MIT",
    package_dir={"": "Lib"},
    packages=find_packages("Lib"),
<<<<<<< HEAD
    entry_points={
        "console_scripts": [
            "extractufo = extractor:cmdline",
        ]
    },
    setup_requires=pytest_runner + wheel,
=======
    include_package_data=True,
    use_scm_version={
          "write_to": 'Lib/extractor/_version.py',
          "write_to_template": '__version__ = "{version}"',
     },
    setup_requires=pytest_runner + wheel + ['setuptools_scm'],
>>>>>>> 97a82fad
    tests_require=[
        'pytest>=3.0.3',
    ],
    install_requires=[
        "fonttools[ufo,lxml,woff,unicode,type1]>=4.17.0",
<<<<<<< HEAD
        "ufoLib2",
=======
        "fontFeatures",
>>>>>>> 97a82fad
    ],
    extras_require={
        "vfb": ["vfbLib>=0.7.1"],
    },
    classifiers=[
        "Development Status :: 4 - Beta",
        "Environment :: Console",
        "Environment :: Other Environment",
        "Intended Audience :: Developers",
        "License :: OSI Approved :: MIT License",
        "Natural Language :: English",
        "Operating System :: OS Independent",
        "Programming Language :: Python :: 3",
        "Programming Language :: Python",
        "Topic :: Multimedia :: Graphics :: Editors :: Vector-Based",
        "Topic :: Multimedia :: Graphics :: Graphics Conversion",
        "Topic :: Multimedia :: Graphics",
        "Topic :: Software Development :: Libraries :: Python Modules",
        "Topic :: Text Processing :: Fonts",
    ],
    python_requires='>=3.8',
    zip_safe=True,
)

if __name__ == "__main__":
    setup(**setup_params)<|MERGE_RESOLUTION|>--- conflicted
+++ resolved
@@ -24,31 +24,24 @@
     license="MIT",
     package_dir={"": "Lib"},
     packages=find_packages("Lib"),
-<<<<<<< HEAD
+    include_package_data=True,
+    use_scm_version={
+          "write_to": 'Lib/extractor/_version.py',
+          "write_to_template": '__version__ = "{version}"',
+     },
     entry_points={
         "console_scripts": [
             "extractufo = extractor:cmdline",
         ]
     },
-    setup_requires=pytest_runner + wheel,
-=======
-    include_package_data=True,
-    use_scm_version={
-          "write_to": 'Lib/extractor/_version.py',
-          "write_to_template": '__version__ = "{version}"',
-     },
     setup_requires=pytest_runner + wheel + ['setuptools_scm'],
->>>>>>> 97a82fad
     tests_require=[
         'pytest>=3.0.3',
     ],
     install_requires=[
         "fonttools[ufo,lxml,woff,unicode,type1]>=4.17.0",
-<<<<<<< HEAD
+        "fontFeatures",
         "ufoLib2",
-=======
-        "fontFeatures",
->>>>>>> 97a82fad
     ],
     extras_require={
         "vfb": ["vfbLib>=0.7.1"],
