import time
from fontTools.pens.boundsPen import ControlBoundsPen
from fontTools.pens.hashPointPen import HashPointPen
from fontTools.ttLib import TTFont, TTLibError
from fontTools.ttLib.tables._h_e_a_d import mac_epoch_diff
from extractor.exceptions import ExtractorError
from extractor.stream import InstructionStream
from extractor.tools import RelaxedInfo, copyAttr

# ----------------
# Public Functions
# ----------------


def isOpenType(pathOrFile):
    try:
        font = TTFont(pathOrFile)
        del font
    except TTLibError:
        return False
    return True


def extractFontFromOpenType(
    pathOrFile,
    destination,
    doGlyphOrder=True,
    doGlyphs=True,
    doInfo=True,
    doKerning=True,
    customFunctions=[],
<<<<<<< HEAD
    doInstructions=True,
=======
>>>>>>> e3eb77c4
):
    source = TTFont(pathOrFile)
    if doInfo:
        extractOpenTypeInfo(source, destination)
    if doGlyphs:
        extractOpenTypeGlyphs(source, destination)
    if doGlyphOrder:
        extractGlyphOrder(source, destination)
    if doKerning:
        kerning, groups = extractOpenTypeKerning(source, destination)
        destination.groups.update(groups)
        destination.kerning.clear()
        destination.kerning.update(kerning)
    for function in customFunctions:
        function(source, destination)
    if doInstructions:
        extractInstructions(source, destination)
    source.close()


def extractGlyphOrder(source, destination):
    glyphOrder = source.getGlyphOrder()
    if len(glyphOrder):
        destination.lib["public.glyphOrder"] = glyphOrder


<<<<<<< HEAD
def extractInstructions(source, destination):
    lib = destination.lib["public.truetype.instructions"] = {
        "formatVersion": 1,
        "maxFunctionDefs": 0,
        "maxInstructionDefs": 0,
        "maxStackElements": 0,
        "maxStorage": 0,
        "maxTwilightPoints": 0,
        "maxZones": 0,
    }
    extractControlValues(source, lib)
    extractFontProgram(source, lib)
    extractGlyphPrograms(source, destination)
    extractMaxpValues(source, lib)
    extractPreProgram(source, lib)


def extractControlValues(source, lib):
    """
    Extract the TrueType control values table to the font lib.
    """
    if "cvt " not in source:
        return
    cvt = source["cvt "]
    lib["controlValue"] = [
        {"id": str(i), "value": val} for i, val in enumerate(cvt.values)
    ]


def extractFontProgram(source, lib):
    """
    Extract the TrueType font program to the font lib.
    """
    if "fpgm" not in source:
        return
    fpgm = source["fpgm"].program
    lib["fontProgram"] = _byteCodeToHtic(fpgm)


def extractGlyphPrograms(source, destination):
    """
    Extract the TrueType pre-program to the font lib.
    """
    if "glyf" not in source:
        return
    glyf = source["glyf"]
    glyph_set = source.getGlyphSet()
    for name in glyph_set.keys():
        glyph = glyph_set[name]._glyph
        if not hasattr(glyph, "program"):
            continue
        destinationGlyph = destination[name]
        hash_pen = HashPointPen(destinationGlyph, destination)
        destinationGlyph.drawPoints(hash_pen)
        destinationGlyph.lib["public.truetype.instructions"] = {
            "assembly": _byteCodeToHtic(glyph.program),
            "formatVersion": "1",
            "id": hash_pen.getHash(),
        }


def extractMaxpValues(source, lib):
    """
    Extract the TrueType maximum profile values to the font lib.
    """
    if "maxp" not in source:
        return
    maxp = source["maxp"]
    lib.update(
        {
            "maxFunctionDefs": maxp.maxFunctionDefs,
            "maxInstructionDefs": maxp.maxInstructionDefs,
            "maxStackElements": maxp.maxStackElements,
            "maxStorage": maxp.maxStorage,
            "maxTwilightPoints": maxp.maxTwilightPoints,
            "maxZones": maxp.maxZones,
        }
    )


def extractPreProgram(source, lib):
    """
    Extract the TrueType pre-program to the font lib.
    """
    if "prep" not in source:
        return
    prep = source["prep"].program
    lib["controlValueProgram"] = _byteCodeToHtic(prep)


def _byteCodeToHtic(program):
    stream = InstructionStream(program_bytes=program.getBytecode())
    return "\n%s\n" % str(stream)


=======
>>>>>>> e3eb77c4
# ----
# Info
# ----


def extractOpenTypeInfo(source, destination):
    info = RelaxedInfo(destination.info)
    _extractInfoHead(source, info)
    _extractInfoName(source, info)
    _extracInfoOS2(source, info)
    _extractInfoHhea(source, info)
    _extractInfoVhea(source, info)
    _extractInfoPost(source, info)
    _extractInfoCFF(source, info)
    _extractInfoGasp(source, info)


def _extractInfoHead(source, info):
    head = source["head"]
    # version
    version = str(round(head.fontRevision, 3))
    versionMajor, versionMinor = version.split(".")
    info.versionMajor = int(versionMajor)
    info.versionMinor = int(versionMinor)
    # upm
    info.unitsPerEm = head.unitsPerEm
    # created
    format = "%Y/%m/%d %H:%M:%S"
    created = head.created
    created = time.gmtime(max(0, created + mac_epoch_diff))
    info.openTypeHeadCreated = time.strftime(format, created)
    # lowestRecPPEM
    info.openTypeHeadLowestRecPPEM = head.lowestRecPPEM
    # flags
    info.openTypeHeadFlags = binaryToIntList(head.flags)
    # styleMapStyleName
    macStyle = binaryToIntList(head.macStyle)
    styleMapStyleName = "regular"
    if 0 in macStyle and 1 in macStyle:
        styleMapStyleName = "bold italic"
    elif 0 in macStyle:
        styleMapStyleName = "bold"
    elif 1 in macStyle:
        styleMapStyleName = "italic"
    info.styleMapStyleName = styleMapStyleName


def _extractInfoName(source, info):
    records = []
    nameIDs = {}
    for record in source["name"].names:
        nameID = record.nameID
        platformID = record.platformID
        encodingID = record.platEncID
        languageID = record.langID
        string = record.toUnicode()
        nameIDs[nameID, platformID, encodingID, languageID] = string
        records.append(
            (
                nameID,
                platformID,
                encodingID,
                languageID,
                dict(
                    nameID=nameID,
                    platformID=platformID,
                    encodingID=encodingID,
                    languageID=languageID,
                    string=string,
                ),
            )
        )
    attributes = dict(
        familyName=_priorityOrder(16) + _priorityOrder(1),
        styleName=_priorityOrder(17) + _priorityOrder(2),
        styleMapFamilyName=_priorityOrder(1),
        # styleMapStyleName will be handled in head extraction
        copyright=_priorityOrder(0),
        trademark=_priorityOrder(7),
        openTypeNameDesigner=_priorityOrder(9),
        openTypeNameDesignerURL=_priorityOrder(12),
        openTypeNameManufacturer=_priorityOrder(8),
        openTypeNameManufacturerURL=_priorityOrder(11),
        openTypeNameLicense=_priorityOrder(13),
        openTypeNameLicenseURL=_priorityOrder(14),
        openTypeNameVersion=_priorityOrder(5),
        openTypeNameUniqueID=_priorityOrder(3),
        openTypeNameDescription=_priorityOrder(10),
        openTypeNamePreferredFamilyName=_priorityOrder(16),
        openTypeNamePreferredSubfamilyName=_priorityOrder(17),
        openTypeNameCompatibleFullName=_priorityOrder(18),
        openTypeNameSampleText=_priorityOrder(20),
        openTypeNameWWSFamilyName=_priorityOrder(21),
        openTypeNameWWSSubfamilyName=_priorityOrder(22),
    )
    for attr, priority in attributes.items():
        value = _skimNameIDs(nameIDs, priority)
        if value is not None:
            setattr(info, attr, value)
    info.openTypeNameRecords = [record[-1] for record in sorted(records)]


def _priorityOrder(nameID):
<<<<<<< HEAD
    priority = [(nameID, 1, 0, 0), (nameID, 1, None, None), (nameID, None, None, None)]
=======
    priority = [
        (nameID, 1, 0, 0),
        (nameID, 1, None, None),
        (nameID, None, None, None),
    ]
>>>>>>> e3eb77c4
    return priority


def _skimNameIDs(nameIDs, priority):
    for (nameID, platformID, platEncID, langID) in priority:
        for (nID, pID, pEID, lID), text in nameIDs.items():
            if nID != nameID:
                continue
            if pID != platformID and platformID is not None:
                continue
            if pEID != platEncID and platEncID is not None:
                continue
            if lID != langID and langID is not None:
                continue
            return text


def _extracInfoOS2(source, info):
    os2 = source["OS/2"]
    # openTypeOS2WidthClass
    copyAttr(os2, "usWidthClass", info, "openTypeOS2WidthClass")
    # openTypeOS2WeightClass
    copyAttr(os2, "usWeightClass", info, "openTypeOS2WeightClass")
    # openTypeOS2Selection
    if hasattr(os2, "fsSelection"):
        fsSelection = binaryToIntList(os2.fsSelection)
        fsSelection = [i for i in fsSelection if i in (1, 2, 3, 4)]
        info.openTypeOS2Selection = fsSelection
    # openTypeOS2VendorID
    copyAttr(os2, "achVendID", info, "openTypeOS2VendorID")
    ## the string could be padded with null bytes. strip those.
    if info.openTypeOS2VendorID.endswith("\x00"):
        r = []
        for c in reversed(info.openTypeOS2VendorID):
            if r or c != "\x00":
                r.insert(0, c)
        info.openTypeOS2VendorID = "".join(r)
    # openTypeOS2Panose
    if hasattr(os2, "panose"):
        panose = os2.panose
        info.openTypeOS2Panose = [
            os2.panose.bFamilyType,
            os2.panose.bSerifStyle,
            os2.panose.bWeight,
            os2.panose.bProportion,
            os2.panose.bContrast,
            os2.panose.bStrokeVariation,
            os2.panose.bArmStyle,
            os2.panose.bLetterForm,
            os2.panose.bMidline,
            os2.panose.bXHeight,
        ]
    # openTypeOS2FamilyClass
    # XXX info.openTypeOS2FamilyClass
    if hasattr(os2, "ulUnicodeRange1"):
        info.openTypeOS2UnicodeRanges = (
            binaryToIntList(os2.ulUnicodeRange1)
            + binaryToIntList(os2.ulUnicodeRange2, 32)
            + binaryToIntList(os2.ulUnicodeRange3, 64)
            + binaryToIntList(os2.ulUnicodeRange4, 96)
        )
    if hasattr(os2, "ulCodePageRange1"):
        info.openTypeOS2CodePageRanges = binaryToIntList(
            os2.ulCodePageRange1
        ) + binaryToIntList(os2.ulCodePageRange2, 32)
    copyAttr(os2, "sxHeight", info, "xHeight")
    copyAttr(os2, "sCapHeight", info, "capHeight")
    copyAttr(os2, "sTypoAscender", info, "ascender")
    copyAttr(os2, "sTypoDescender", info, "descender")
    copyAttr(os2, "sTypoAscender", info, "openTypeOS2TypoAscender")
    copyAttr(os2, "sTypoDescender", info, "openTypeOS2TypoDescender")
    copyAttr(os2, "sTypoLineGap", info, "openTypeOS2TypoLineGap")
    copyAttr(os2, "usWinAscent", info, "openTypeOS2WinAscent")
    copyAttr(os2, "usWinDescent", info, "openTypeOS2WinDescent")
    if hasattr(os2, "fsType"):
        info.openTypeOS2Type = binaryToIntList(os2.fsType)
    copyAttr(os2, "ySubscriptXSize", info, "openTypeOS2SubscriptXSize")
    copyAttr(os2, "ySubscriptYSize", info, "openTypeOS2SubscriptYSize")
    copyAttr(os2, "ySubscriptXOffset", info, "openTypeOS2SubscriptXOffset")
    copyAttr(os2, "ySubscriptYOffset", info, "openTypeOS2SubscriptYOffset")
    copyAttr(os2, "ySuperscriptXSize", info, "openTypeOS2SuperscriptXSize")
    copyAttr(os2, "ySuperscriptYSize", info, "openTypeOS2SuperscriptYSize")
    copyAttr(os2, "ySuperscriptXOffset", info, "openTypeOS2SuperscriptXOffset")
    copyAttr(os2, "ySuperscriptYOffset", info, "openTypeOS2SuperscriptYOffset")
    copyAttr(os2, "yStrikeoutSize", info, "openTypeOS2StrikeoutSize")
    copyAttr(os2, "yStrikeoutPosition", info, "openTypeOS2StrikeoutPosition")


def _extractInfoHhea(source, info):
    if "hhea" not in source:
        return
    hhea = source["hhea"]
    info.openTypeHheaAscender = hhea.ascent
    info.openTypeHheaDescender = hhea.descent
    info.openTypeHheaLineGap = hhea.lineGap
    info.openTypeHheaCaretSlopeRise = hhea.caretSlopeRise
    info.openTypeHheaCaretSlopeRun = hhea.caretSlopeRun
    info.openTypeHheaCaretOffset = hhea.caretOffset


def _extractInfoVhea(source, info):
    if "vhea" not in source:
        return
    vhea = source["vhea"]
    info.openTypeVheaVertTypoAscender = vhea.ascent
    info.openTypeVheaVertTypoDescender = vhea.descent
    info.openTypeVheaVertTypoLineGap = vhea.lineGap
    info.openTypeVheaCaretSlopeRise = vhea.caretSlopeRise
    info.openTypeVheaCaretSlopeRun = vhea.caretSlopeRun
    if hasattr(vhea, "caretOffset"):
        info.openTypeVheaCaretOffset = vhea.caretOffset


def _extractInfoPost(source, info):
    post = source["post"]
    info.italicAngle = post.italicAngle
    info.postscriptUnderlineThickness = post.underlineThickness
    info.postscriptUnderlinePosition = post.underlinePosition
    info.postscriptIsFixedPitch = bool(post.isFixedPitch)


def _extractInfoCFF(source, info):
    if "CFF " not in source:
        return
    cff = source["CFF "].cff
    info.postscriptFontName = cff.fontNames[0]
    # TopDict
    topDict = cff.topDictIndex[0]
    info.postscriptFullName = topDict.rawDict.get("FullName", None)
    info.postscriptWeightName = topDict.rawDict.get("Weight", None)
    # Private
    # CID doesn't have this, so safely extract.
    if hasattr(topDict, "Private"):
        private = topDict.Private
        info.postscriptBlueValues = private.rawDict.get("BlueValues", [])
        info.postscriptOtherBlues = private.rawDict.get("OtherBlues", [])
        info.postscriptFamilyBlues = private.rawDict.get("FamilyBlues", [])
        info.postscriptFamilyOtherBlues = private.rawDict.get(
            "FamilyOtherBlues", []
        )
        info.postscriptStemSnapH = private.rawDict.get("StemSnapH", [])
        info.postscriptStemSnapV = private.rawDict.get("StemSnapV", [])
        info.postscriptBlueFuzz = private.rawDict.get("BlueFuzz", None)
        info.postscriptBlueShift = private.rawDict.get("BlueShift", None)
        info.postscriptBlueScale = private.rawDict.get("BlueScale", None)
        info.postscriptForceBold = bool(private.rawDict.get("ForceBold", None))
        info.postscriptNominalWidthX = private.rawDict.get(
            "nominalWidthX", None
        )
        info.postscriptDefaultWidthX = private.rawDict.get(
            "defaultWidthX", None
        )
    # XXX postscriptSlantAngle
    # XXX postscriptUniqueID


def _extractInfoGasp(source, info):
    if "gasp" not in source:
        return
    gasp = source["gasp"]
    records = []
    for size, bits in sorted(gasp.gaspRange.items()):
        behavior = []
        if bits & 0x0001:
            behavior.append(0)
        if bits & 0x0002:
            behavior.append(1)
        if bits & 0x0004:
            behavior.append(2)
        if bits & 0x0008:
            behavior.append(3)
        record = dict(rangeMaxPPEM=size, rangeGaspBehavior=behavior)
        records.append(record)
    info.openTypeGaspRangeRecords = records


# Tools


def binaryToIntList(value, start=0):
    intList = []
    counter = start
    while value:
        if value & 1:
            intList.append(counter)
        value >>= 1
        counter += 1
    return intList


# --------
# Outlines
# --------


def extractOpenTypeGlyphs(source, destination):
    # grab the cmap
    vmtx = source.get("vmtx")
    vorg = source.get("VORG")
    cmap = source.getBestCmap()
    is_ttf = "glyf" in source
    reversedMapping = source.get("cmap").buildReversed()
    # grab the glyphs
    glyphSet = source.getGlyphSet()
    for glyphName in glyphSet.keys():
        sourceGlyph = glyphSet[glyphName]
        # make the new glyph
        destination.newGlyph(glyphName)
        destinationGlyph = destination[glyphName]
        # outlines
        if is_ttf:
            pen = destinationGlyph.getPointPen()
            sourceGlyph.drawPoints(pen)
        else:
            pen = destinationGlyph.getPen()
            sourceGlyph.draw(pen)
        # width
        destinationGlyph.width = sourceGlyph.width
        # height and vertical origin
        if vmtx is not None and glyphName in vmtx.metrics:
            destinationGlyph.height = vmtx[glyphName][0]
            if vorg is not None:
                if glyphName in vorg.VOriginRecords:
                    destinationGlyph.verticalOrigin = vorg[glyphName]
                else:
                    destinationGlyph.verticalOrigin = vorg.defaultVertOriginY
            else:
                tsb = vmtx[glyphName][1]
                bounds_pen = ControlBoundsPen(glyphSet)
                sourceGlyph.draw(bounds_pen)
                if bounds_pen.bounds is None:
                    continue
                xMin, yMin, xMax, yMax = bounds_pen.bounds
                destinationGlyph.verticalOrigin = tsb + yMax
        # unicodes
        destinationGlyph.unicodes = reversedMapping.get(glyphName, [])


# -------
# Kerning
# -------


def extractOpenTypeKerning(source, destination):
    kerning = {}
    groups = {}
    if "GPOS" in source:
        kerning, groups = _extractOpenTypeKerningFromGPOS(source)
    elif "kern" in source:
        kerning = _extractOpenTypeKerningFromKern(source)
        groups = {}
    for name, group in groups.items():
        groups[name] = list(sorted(group))
    return kerning, groups


def _extractOpenTypeKerningFromGPOS(source):
    gpos = source["GPOS"].table
    # get an ordered list of scripts
    scriptOrder = _makeScriptOrder(gpos)
    # extract kerning and classes from each applicable lookup
    (
        kerningDictionaries,
        leftClassDictionaries,
        rightClassDictionaries,
    ) = _gatherDataFromLookups(gpos, scriptOrder)
    # merge all kerning pairs
    kerning = _mergeKerningDictionaries(kerningDictionaries)
    # get rid of groups that have only one member
    leftSingleMemberGroups = _findSingleMemberGroups(leftClassDictionaries)
    rightSingleMemberGroups = _findSingleMemberGroups(rightClassDictionaries)
    # filter out the single glyph groups from the kerning
    kerning = _removeSingleMemberGroupReferences(
        kerning, leftSingleMemberGroups, rightSingleMemberGroups
    )
    # merge groups that have the exact same member list
    leftClasses, leftClassRename = _mergeClasses(leftClassDictionaries)
    rightClasses, rightClassRename = _mergeClasses(rightClassDictionaries)
    # search for overlapping groups and raise an error if any were found
    _validateClasses(leftClasses)
    _validateClasses(rightClasses)
    # populate the class marging into the kerning
    kerning = _replaceRenamedPairMembers(
        kerning, leftClassRename, rightClassRename
    )
    # rename the groups to final names
    leftClassRename = _renameClasses(leftClasses, "public.kern1.")
    rightClassRename = _renameClasses(rightClasses, "public.kern2.")
    # populate the final group names
    kerning = _replaceRenamedPairMembers(
        kerning, leftClassRename, rightClassRename
    )
    leftGroups = _setGroupNames(leftClasses, leftClassRename)
    rightGroups = _setGroupNames(rightClasses, rightClassRename)
    # combine the side groups
    groups = {}
    groups.update(leftGroups)
    groups.update(rightGroups)
    # done.
    return kerning, groups


def _makeScriptOrder(gpos):
    """
    Run therough GPOS and make an alphabetically
    ordered list of scripts. If DFLT is in the list,
    move it to the front.
    """
    scripts = []
    for scriptRecord in gpos.ScriptList.ScriptRecord:
        scripts.append(scriptRecord.ScriptTag)
    if "DFLT" in scripts:
        scripts.remove("DFLT")
        scripts.insert(0, "DFLT")
    return sorted(scripts)


def _gatherDataFromLookups(gpos, scriptOrder):
    """
    Gather kerning and classes from the applicable lookups
    and return them in script order.
    """
    lookupIndexes = _gatherLookupIndexes(gpos)
    seenLookups = set()
    kerningDictionaries = []
    leftClassDictionaries = []
    rightClassDictionaries = []
    for script in scriptOrder:
        kerning = []
        leftClasses = []
        rightClasses = []
        for lookupIndex in lookupIndexes[script]:
            if lookupIndex in seenLookups:
                continue
            seenLookups.add(lookupIndex)
            result = _gatherKerningForLookup(gpos, lookupIndex)
            if result is None:
                continue
            k, lG, rG = result
            kerning.append(k)
            leftClasses.append(lG)
            rightClasses.append(rG)
        if kerning:
            kerningDictionaries.append(kerning)
            leftClassDictionaries.append(leftClasses)
            rightClassDictionaries.append(rightClasses)
    return kerningDictionaries, leftClassDictionaries, rightClassDictionaries


def _gatherLookupIndexes(gpos):
    """
    Gather a mapping of script to lookup indexes
    referenced by the kern feature for each script.
    Returns a dictionary of this structure:
        {
            "latn" : [0],
            "DFLT" : [0]
        }
    """
    # gather the indexes of the kern features
    kernFeatureIndexes = [
        index
        for index, featureRecord in enumerate(gpos.FeatureList.FeatureRecord)
        if featureRecord.FeatureTag == "kern"
    ]
    # find scripts and languages that have kern features
    scriptKernFeatureIndexes = {}
    for scriptRecord in gpos.ScriptList.ScriptRecord:
        script = scriptRecord.ScriptTag
        thisScriptKernFeatureIndexes = []
        defaultLangSysRecord = scriptRecord.Script.DefaultLangSys
        if defaultLangSysRecord is not None:
            f = []
            for featureIndex in defaultLangSysRecord.FeatureIndex:
                if featureIndex not in kernFeatureIndexes:
                    continue
                f.append(featureIndex)
            if f:
                thisScriptKernFeatureIndexes.append((None, f))
        if scriptRecord.Script.LangSysRecord is not None:
            for langSysRecord in scriptRecord.Script.LangSysRecord:
                langSys = langSysRecord.LangSysTag
                f = []
                for featureIndex in langSysRecord.LangSys.FeatureIndex:
                    if featureIndex not in kernFeatureIndexes:
                        continue
                    f.append(featureIndex)
                if f:
                    thisScriptKernFeatureIndexes.append((langSys, f))
        scriptKernFeatureIndexes[script] = thisScriptKernFeatureIndexes
    # convert the feature indexes to lookup indexes
    scriptLookupIndexes = {}
    for script, featureDefinitions in scriptKernFeatureIndexes.items():
        lookupIndexes = scriptLookupIndexes[script] = []
        for language, featureIndexes in featureDefinitions:
            for featureIndex in featureIndexes:
                featureRecord = gpos.FeatureList.FeatureRecord[featureIndex]
                for lookupIndex in featureRecord.Feature.LookupListIndex:
                    if lookupIndex not in lookupIndexes:
                        lookupIndexes.append(lookupIndex)
    # done
    return scriptLookupIndexes


def _gatherKerningForLookup(gpos, lookupIndex):
    """
    Gather the kerning and class data for a particular lookup.
    Returns kerning, left clases, right classes.
    The kerning dictionary is of this structure:
        {
            ("a", "a") : 10,
            ((1, 1, 3), "a") : -20
        }
    The class dictionaries have this structure:
        {
            (1, 1, 3) : ["x", "y", "z"]
        }
    Where the tuple means this:
        (lookup index, subtable index, class index)
    """
    allKerning = {}
    allLeftClasses = {}
    allRightClasses = {}
    lookup = gpos.LookupList.Lookup[lookupIndex]
    # only handle pair positioning and extension
    if lookup.LookupType not in (2, 9):
        return
    for subtableIndex, subtable in enumerate(lookup.SubTable):
        if lookup.LookupType == 2:
            format = subtable.Format
            lookupType = subtable.LookupType
            if (lookupType, format) == (2, 1):
                kerning = _handleLookupType2Format1(subtable)
                allKerning.update(kerning)
            elif (lookupType, format) == (2, 2):
                kerning, leftClasses, rightClasses = _handleLookupType2Format2(
                    subtable, lookupIndex, subtableIndex
                )
                allKerning.update(kerning)
                allLeftClasses.update(leftClasses)
                allRightClasses.update(rightClasses)
        elif lookup.LookupType == 9:
            extSubtable = subtable.ExtSubTable
            format = extSubtable.Format
            lookupType = extSubtable.LookupType
            if (lookupType, format) == (2, 1):
                kerning = _handleLookupType2Format1(extSubtable)
                allKerning.update(kerning)
            elif (lookupType, format) == (2, 2):
                kerning, leftClasses, rightClasses = _handleLookupType2Format2(
                    extSubtable, lookupIndex, subtableIndex
                )
                allKerning.update(kerning)
                allLeftClasses.update(leftClasses)
                allRightClasses.update(rightClasses)
    # done
    return allKerning, allLeftClasses, allRightClasses


def _handleLookupType2Format1(subtable):
    """
    Extract a kerning dictionary from a Lookup Type 2 Format 1.
    """
    kerning = {}
    coverage = subtable.Coverage.glyphs
    valueFormat1 = subtable.ValueFormat1
    pairSets = subtable.PairSet
    for index, leftGlyphName in enumerate(coverage):
        pairSet = pairSets[index]
        for pairValueRecord in pairSet.PairValueRecord:
            rightGlyphName = pairValueRecord.SecondGlyph
            if valueFormat1:
                value = pairValueRecord.Value1
            else:
                value = pairValueRecord.Value2
            if hasattr(value, "XAdvance"):
                value = value.XAdvance
                kerning[leftGlyphName, rightGlyphName] = value
    return kerning


def _handleLookupType2Format2(subtable, lookupIndex, subtableIndex):
    """
    Extract kerning, left class and right class dictionaries from a Lookup Type 2 Format 2.
    """
    # extract the classes
    leftClasses = _extractFeatureClasses(
        lookupIndex=lookupIndex,
        subtableIndex=subtableIndex,
        classDefs=subtable.ClassDef1.classDefs,
        coverage=subtable.Coverage.glyphs,
    )
    rightClasses = _extractFeatureClasses(
        lookupIndex=lookupIndex,
        subtableIndex=subtableIndex,
        classDefs=subtable.ClassDef2.classDefs,
    )
    # extract the pairs
    kerning = {}
    for class1RecordIndex, class1Record in enumerate(subtable.Class1Record):
        for class2RecordIndex, class2Record in enumerate(
            class1Record.Class2Record
        ):
            leftClass = (lookupIndex, subtableIndex, class1RecordIndex)
            rightClass = (lookupIndex, subtableIndex, class2RecordIndex)
            valueFormat1 = subtable.ValueFormat1
            if valueFormat1:
                value = class2Record.Value1
            else:
                value = class2Record.Value2
            if hasattr(value, "XAdvance") and value.XAdvance != 0:
                value = value.XAdvance
                kerning[leftClass, rightClass] = value
    return kerning, leftClasses, rightClasses


def _mergeKerningDictionaries(kerningDictionaries):
    """
    Merge all of the kerning dictionaries found into
    one flat dictionary.
    """
    # work through the dictionaries backwards since
    # this uses an update to load the kerning. this
    # will ensure that the script order is honored.
    kerning = {}
    for dictionaryGroup in reversed(kerningDictionaries):
        for dictionary in dictionaryGroup:
            kerning.update(dictionary)
    # done.
    return kerning


def _findSingleMemberGroups(classDictionaries):
    """
    Find all classes that have only one member.
    """
    toRemove = {}
    for classDictionaryGroup in classDictionaries:
        for classDictionary in classDictionaryGroup:
            for name, members in list(classDictionary.items()):
                if len(members) == 1:
                    toRemove[name] = list(members)[0]
                    del classDictionary[name]
    return toRemove


def _removeSingleMemberGroupReferences(kerning, leftGroups, rightGroups):
    """
    Translate group names into glyph names in pairs
    if the group only contains one glyph.
    """
    new = {}
    for (left, right), value in kerning.items():
        left = leftGroups.get(left, left)
        right = rightGroups.get(right, right)
        new[left, right] = value
    return new


def _mergeClasses(classDictionaries):
    """
    Look for classes that have the exact same list
    of members and flag them for removal.
    This returns left classes, left rename map,
    right classes and right rename map.
    The classes have the standard class structure.
    The rename maps have this structure:
        {
            (1, 1, 3) : (2, 3, 4),
            old name : new name
        }
    Where the key is the class that should be
    preserved and the value is a list of classes
    that should be removed.
    """
    # build a mapping of members to names
    memberTree = {}
    for classDictionaryGroup in classDictionaries:
        for classDictionary in classDictionaryGroup:
            for name, members in classDictionary.items():
                if members not in memberTree:
                    memberTree[members] = set()
                memberTree[members].add(name)
    # find members that have more than one name
    classes = {}
    rename = {}
    for members, names in memberTree.items():
        name = names.pop()
        if len(names) > 0:
            for otherName in names:
                rename[otherName] = name
        classes[name] = members
    return classes, rename


def _setGroupNames(classes, classRename):
    """
    Set the final names into the groups.
    """
    groups = {}
    for groupName, glyphList in classes.items():
        groupName = classRename.get(groupName, groupName)
        # if the glyph list has only one member,
        # the glyph name will be used in the pairs.
        # no group is needed.
        if len(glyphList) == 1:
            continue
        groups[groupName] = glyphList
    return groups


def _validateClasses(classes):
    """
    Check to make sure that a glyph is not part of more than
    one class. If this is found, an ExtractorError is raised.
    """
    glyphToClass = {}
    for className, glyphList in classes.items():
        for glyphName in glyphList:
            if glyphName not in glyphToClass:
                glyphToClass[glyphName] = set()
            glyphToClass[glyphName].add(className)
    for glyphName, groupList in glyphToClass.items():
        if len(groupList) > 1:
            raise ExtractorError(
                "Kerning classes are in an conflicting state."
            )



def _replaceRenamedPairMembers(kerning, leftRename, rightRename):
    """
    Populate the renamed pair members into the kerning.
    """
    renamedKerning = {}
    for (left, right), value in kerning.items():
        left = leftRename.get(left, left)
        right = rightRename.get(right, right)
        renamedKerning[left, right] = value
    return renamedKerning


def _renameClasses(classes, prefix):
    """
    Replace class IDs with nice strings.
    """
    renameMap = {}
    for classID, glyphList in classes.items():
        if len(glyphList) == 0:
            groupName = "%s_empty_lu.%d_st.%d_cl.%d" % (
                prefix,
                classID[0],
                classID[1],
                classID[2],
            )
        elif len(glyphList) == 1:
            groupName = list(glyphList)[0]
        else:
            glyphList = list(sorted(glyphList))
            groupName = prefix + glyphList[0]
        renameMap[classID] = groupName
    return renameMap


<<<<<<< HEAD
def _extractFeatureClasses(lookupIndex, subtableIndex, classDefs, coverage=None):
=======
def _extractFeatureClasses(
    lookupIndex, subtableIndex, classDefs, coverage=None
):
>>>>>>> e3eb77c4
    """
    Extract classes for a specific lookup in a specific subtable.
    This is relatively straightforward, except for class 0 interpretation.
    Some fonts don't have class 0. Some fonts have a list of class
    members that are clearly not all to be used in kerning pairs.
    In the case of a missing class 0, the coverage is used as a basis
    for the class and glyph names used in classed 1+ are filtered out.
    In the case of class 0 having glyph names that are not part of the
    kerning pairs, the coverage is used to filter out the unnecessary
    glyph names.
    """
    # gather the class members
    classDict = {}
    for glyphName, classIndex in classDefs.items():
        if classIndex not in classDict:
            classDict[classIndex] = set()
        classDict[classIndex].add(glyphName)
    # specially handle class index 0
    revisedClass0 = set()
    if coverage is not None and 0 in classDict:
        for glyphName in classDict[0]:
            if glyphName in coverage:
                revisedClass0.add(glyphName)
    elif coverage is not None and 0 not in classDict:
        revisedClass0 = set(coverage)
        for glyphList in classDict.values():
            revisedClass0 = revisedClass0 - glyphList
    classDict[0] = revisedClass0
    # flip the class map around
    classes = {}
    for classIndex, glyphList in classDict.items():
        classes[lookupIndex, subtableIndex, classIndex] = frozenset(glyphList)
    return classes


def _extractOpenTypeKerningFromKern(source):
    kern = source["kern"]
    kerning = {}
    for subtable in kern.kernTables:
        if subtable.version != 0:
            raise ExtractorError(
                "Unknown kern table formst: %d" % subtable.version
            )
        # XXX the spec defines coverage values for
        # kerning direction (horizontal or vertical)
        # minimum (some sort of kerning restriction)
        # cross-stream (direction of the kerns within the direction of the table. odd.)
        # override (if the values in this subtable should override the values of others)
        # however, it is vague about how these should be stored.
        # as such, we just assume that the direction is horizontal,
        # that the values of all subtables are additive and that
        # there are no minimum values.
        kerning.update(subtable.kernTable)
    return kerning<|MERGE_RESOLUTION|>--- conflicted
+++ resolved
@@ -29,10 +29,7 @@
     doInfo=True,
     doKerning=True,
     customFunctions=[],
-<<<<<<< HEAD
     doInstructions=True,
-=======
->>>>>>> e3eb77c4
 ):
     source = TTFont(pathOrFile)
     if doInfo:
@@ -59,7 +56,6 @@
         destination.lib["public.glyphOrder"] = glyphOrder
 
 
-<<<<<<< HEAD
 def extractInstructions(source, destination):
     lib = destination.lib["public.truetype.instructions"] = {
         "formatVersion": 1,
@@ -155,8 +151,6 @@
     return "\n%s\n" % str(stream)
 
 
-=======
->>>>>>> e3eb77c4
 # ----
 # Info
 # ----
@@ -260,15 +254,11 @@
 
 
 def _priorityOrder(nameID):
-<<<<<<< HEAD
-    priority = [(nameID, 1, 0, 0), (nameID, 1, None, None), (nameID, None, None, None)]
-=======
     priority = [
         (nameID, 1, 0, 0),
         (nameID, 1, None, None),
         (nameID, None, None, None),
     ]
->>>>>>> e3eb77c4
     return priority
 
 
@@ -933,13 +923,9 @@
     return renameMap
 
 
-<<<<<<< HEAD
-def _extractFeatureClasses(lookupIndex, subtableIndex, classDefs, coverage=None):
-=======
 def _extractFeatureClasses(
     lookupIndex, subtableIndex, classDefs, coverage=None
 ):
->>>>>>> e3eb77c4
     """
     Extract classes for a specific lookup in a specific subtable.
     This is relatively straightforward, except for class 0 interpretation.
